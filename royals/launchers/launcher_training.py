"""
Launcher used for single-bot training model.
"""
import asyncio
import botting

from functools import partial

import royals.characters
import royals.engines
import royals.maps
import royals.parsers


CHARACTER_NAME = "WrongDoor"
CHARACTER_CLASS = royals.characters.Cleric
TRAINING_SKILL = "Heal"
TRAINING_MAP = royals.maps.MysteriousPath3
MOB_COUNT_THRESHOLD = 1
TIME_LIMIT_ON_TARGET = 1

BUFFS = []
NBR_PETS = 3

DETECTION_CONFIG_SECTION = "Elephant Cape"
CLIENT_SIZE = "large"

DISABLE_TELEPORT = False

<<<<<<< HEAD
ANTI_DETECTION_MOB_THRESHOLD = 2
=======
DISCORD_PARSER = royals.parsers.single_bot_parser

ANTI_DETECTION_MOB_THRESHOLD = 1
>>>>>>> 0b4046d8
ANTI_DETECTION_TIME_THRESHOLD = 10


async def main(*bots: botting.Executor) -> None:
    botting.Executor.update_message_parser(DISCORD_PARSER)
    with botting.SessionManager(*bots) as session:
        await session.launch()


if __name__ == "__main__":
    character = partial(
        CHARACTER_CLASS,
        CHARACTER_NAME,
        detection_configs=DETECTION_CONFIG_SECTION,
        client_size=CLIENT_SIZE,
    )
    engine_kwargs = dict(
        character=character,
        game_map=TRAINING_MAP,
        training_skill=TRAINING_SKILL,
        mob_count_threshold=MOB_COUNT_THRESHOLD,
        buffs=BUFFS,
        time_limit=TIME_LIMIT_ON_TARGET,
        teleport_enabled=not DISABLE_TELEPORT,
        anti_detection_mob_threshold=ANTI_DETECTION_MOB_THRESHOLD,
        anti_detection_time_threshold=ANTI_DETECTION_TIME_THRESHOLD,
        num_pets=NBR_PETS
    )

    bot = botting.Executor(
        engine=royals.engines.TrainingEngine,
        ign=CHARACTER_NAME,
        **engine_kwargs
    )
    asyncio.run(main(bot))<|MERGE_RESOLUTION|>--- conflicted
+++ resolved
@@ -27,13 +27,9 @@
 
 DISABLE_TELEPORT = False
 
-<<<<<<< HEAD
-ANTI_DETECTION_MOB_THRESHOLD = 2
-=======
 DISCORD_PARSER = royals.parsers.single_bot_parser
 
-ANTI_DETECTION_MOB_THRESHOLD = 1
->>>>>>> 0b4046d8
+ANTI_DETECTION_MOB_THRESHOLD = 2
 ANTI_DETECTION_TIME_THRESHOLD = 10
 
 
