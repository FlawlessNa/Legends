--- conflicted
+++ resolved
@@ -14,20 +14,9 @@
 
 LEECHER_IGN = "WrongDoor"
 LEECHER_CLASS = royals.characters.Bishop
-<<<<<<< HEAD
 LEECHER_BUFFS_TO_USE = ["Magic Guard", "Invincible"]
 LEECHER_NUM_PETS = 3
 BUFFS_TO_SYNCHRONIZE = ["Holy Symbol", "Maple Warrior", "Haste"]
-=======
-LEECHER_BUFFS_TO_USE = ['Invincible']
-LEECHER_NUM_PETS = 3
-BUFFS_TO_SYNCHRONIZE = [
-    "Holy Symbol",
-    "Maple Warrior",
-    "Haste",
-    "Mesos Up"
-]
->>>>>>> 3efdacda
 
 BUFF_MULES_IGN = ["UluLoot", "BCoinFarm", "iYieldMoney", "MoneyEngine", "FinancialWiz"]
 BUFF_MULES_CLASSES = [royals.characters.Hermit] + [royals.characters.Magician] * 4
