--- conflicted
+++ resolved
@@ -28,8 +28,4 @@
         def cond2(cnt):
             return cls._minimal_rect_width <= cv2.boundingRect(cnt)[-2]
 
-<<<<<<< HEAD
-        return filter(lambda cnt: cond1(cnt) and cond2(cnt), contours)
-=======
-        return tuple(filter(lambda cnt: cond1(cnt) and cond2(cnt), contours))
->>>>>>> 762e864d
+        return tuple(filter(lambda cnt: cond1(cnt) and cond2(cnt), contours))