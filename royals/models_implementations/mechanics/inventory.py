import cv2
import logging
import os
import math
import numpy as np
import random
import time
from functools import partial
from typing import Union, Literal

from botting import PARENT_LOG
from botting.core import DecisionGenerator, GeneratorUpdate, QueueAction, controller
from botting.utilities import Box, find_image
from paths import ROOT
from royals.actions import cast_skill, move
from royals.game_data import MaintenanceData, MinimapData
from royals.models_implementations.mechanics import MinimapConnection
from royals.models_implementations.mechanics.path_into_movements import get_to_target

logger = logging.getLogger(f"{PARENT_LOG}.{__name__}")


class InventoryChecks:
    """
    Utility class for InventoryManager.
    Defines all methods used for inventory management.
    """

    tabs_offsets = {
        "Equip": Box(left=130, right=55, top=90, bottom=35, offset=True),
        "Use": Box(left=174, right=99, top=90, bottom=35, offset=True),
        "Set-up": Box(left=218, right=143, top=90, bottom=35, offset=True),
        "Etc": Box(left=262, right=187, top=90, bottom=35, offset=True),
        "Cash": Box(left=306, right=231, top=90, bottom=35, offset=True),
    }
    active_color = np.array([136, 102, 238])
    selected_item_color = np.array([34, 153, 238])
    first_shop_slot_offset: Box = Box(
        left=135, right=160, top=124, bottom=80, offset=True
    )
    sell_button_offset: Box = Box(left=268, right=227, top=34, bottom=-30, offset=True)

    def __init__(
        self,
        generator: DecisionGenerator,
        data: Union[MaintenanceData, MinimapData],
        toggle_key: str,
        npc_shop_key: str,
    ) -> None:
        self.generator: DecisionGenerator = generator
        self.data: Union[MaintenanceData, MinimapData] = data
        self._key = toggle_key
        self._npc_shop_key = npc_shop_key

    def _ensure_is_displayed(self) -> QueueAction | None:
        if not self.data.inventory_menu.is_displayed(
            self.data.handle, self.data.current_client_img
        ):
            return InventoryActions.toggle(self.generator, self._key)

    def _ensure_is_extended(self) -> QueueAction | None:
        if self.data.inventory_menu.is_displayed(
            self.data.handle, self.data.current_client_img
        ):
            if not self.data.inventory_menu.is_extended(
                self.data.handle, self.data.current_client_img
            ):
                return InventoryActions.expand_inventory_menu(self.generator)
        else:
            return self._ensure_is_displayed()

    def _ensure_proper_tab(self, tab_to_watch: str) -> QueueAction | None:
        if self.data.inventory_menu.is_extended(
            self.data.handle, self.data.current_client_img
        ):
            attempt = 0
            while True:
                active_tab = self.data.inventory_menu.get_active_tab(
                    self.data.handle, self.data.current_client_img
                )
                if active_tab is None:
                    logger.debug(f"Failed to find active tab. Attempt {attempt}")
                    attempt += 1
                    time.sleep(0.5)
                    if attempt == 10:
                        logger.warning(
                            f"Failed to find active tab after {attempt} attempts"
                        )
                        raise ValueError("Failed to find active tab")
                    continue

                elif active_tab != tab_to_watch:
                    logger.debug(f"Tab {active_tab} is not {tab_to_watch}. Tabbing")
                    nbr_presses = self.data.inventory_menu.get_tab_count(
                        active_tab, tab_to_watch
                    )
                    return InventoryActions.switch_tab(self.generator, nbr_presses)
                else:
                    logger.debug(f"Active Tab {active_tab} is {tab_to_watch}.")
                    curr_step = getattr(self, "current_step")
                    setattr(self, curr_step, curr_step - 1)  # Since we return None
                    break

        else:
            logger.debug("Looks like inventory menu is not extended. Extending.")
            return self._ensure_is_extended()

    def _get_space_left(self, tab_to_watch: str) -> QueueAction | None:
        """
        Counts the number of space left in the Inventory.
        Triggers next steps if inventory left is smaller than threshold, otherwise
        resets until next interval.
        :param tab_to_watch:
        :return:
        """
        active_tab = self.data.inventory_menu.get_active_tab(
            self.data.handle, self.data.current_client_img
        )
        if active_tab == tab_to_watch:
            space_left = self.data.inventory_menu.get_space_left(
                self.data.handle, self.data.current_client_img
            )
            if space_left is not None:
                logger.info(f"Inventory space left: {space_left}")
                setattr(self, "_space_left", space_left)
                if space_left > getattr(self, "space_left_alert"):
                    setattr(self, "current_step", getattr(self, "num_steps"))
                else:
                    now = time.perf_counter()
                    setattr(self, "cleanup_procedure_started_at", now)
                    logger.info(f"Starting full cleanup procedure at {time.asctime()}")
            else:
                logger.debug(f"Failed to get space left. Extending inv menu.")
                return self._ensure_is_extended()

        else:
            return self._ensure_proper_tab(tab_to_watch)

    def _get_to_door_spot(
        self, nodes: list[tuple[int, int]] | None
    ) -> QueueAction | None:
        """
        Moves to the door spot.
        # TODO - Might make more sense to take advantage of Rotation generator due to all
        the failsafes already in place. CONFIRM
        Takes full control of character movement during this time, so the Rotation
        and Maintenance generators are disabled.
        :param nodes: "Safe" nodes where it's reliable to cast a door.
        :return:
        """
        if getattr(self, "door_target", None) is None:
            if nodes is None:
                # if not specified for generator, check if specified by minimap obj
                nodes = getattr(self.data.current_minimap, "door_spot", None)
            if nodes is None:
                # Otherwise, use current position
                nodes = [self.data.current_minimap_position]
            target = random.choice(nodes)
            setattr(self, "door_target", target)
            self.generator.block_generators("All", id(self.generator))

        if (
            math.dist(self.data.current_minimap_position, getattr(self, "door_target"))
            > 4
        ):
            return InventoryActions.move_to_target(
                self.generator, getattr(self, "door_target"), "Moving to Door Spot"
            )

    def _use_mystic_door(self) -> QueueAction | None:
        """
        Uses Mystic Door skill.
        # TODO - Implement a failsafe to confirm door is indeed casted
        (Pre-read nbr of mystic rocks and ensure one has been used).
        :return:
        """
        setattr(self, "door_target", self.data.current_minimap_position)
        setattr(self, "current_step", getattr(self, "current_step") + 1)
        # Create a connection to (0, 0), which is a void node used to represent town
        minimap = self.data.current_minimap
        minimap.grid.node(*self.data.current_minimap_position).connect(
            minimap.grid.node(0, 0), MinimapConnection.PORTAL
        )

        return InventoryActions.use_mystic_door(self.generator)

    def _enter_door(self) -> QueueAction | None:
        if self.data.current_minimap_position is not None:
            return InventoryActions.move_to_target(
                self.generator, (0, 0), "Entering Door"
            )
        else:
            controller.release_all(self.data.handle)
            time.sleep(1.5)

    def _move_to_shop(self) -> QueueAction | None:
        if self.data.current_map.path_to_shop is not None:
            # We need to actually go into a shop from town
            raise NotImplementedError("TODO")

        if not hasattr(self, "return_door_target"):
            # Manually update all data new minimap
            self.data.update("current_minimap_area_box", "minimap_grid")
            self.data.update(
                current_minimap_position=self.data.current_minimap.get_character_positions(
                    self.data.handle,
                    client_img=self.data.current_client_img,
                    map_area_box=self.data.current_minimap_area_box,
                ).pop()
            )
            # Update door position as well as all npcs seen at initial position.
            # This is used to counteract fact that minimap is not "fixed" in most towns
            setattr(self, "return_door_target", self.data.current_minimap_position)
            npcs_positions = self.data.current_minimap.get_character_positions(
                self.data.handle,
                "NPC",
                self.data.current_client_img,
                map_area_box=self.data.current_minimap_area_box,
            )
            setattr(self, "npcs_positions", npcs_positions)

        target = self.data.current_minimap.npc_shop

        if math.dist(self.data.current_minimap_position, target) > 7:
            return InventoryActions.move_to_target(
                self.generator, target, "Moving to Shop"
            )
        else:
            controller.release_all(self.data.handle)

    def _open_npc_shop(self) -> QueueAction | None:
        shop_img_needle = cv2.imread(
            os.path.join(ROOT, "royals/assets/detection_images/Open NPC Shop.png")
        )
        match = find_image(self.data.current_client_img, shop_img_needle)
        if len(match) == 0:
            self.blocked = True
            return QueueAction(
                identifier="Opening Shop",
                priority=5,
                action=partial(
                    controller.press,
                    self.data.handle,
                    self._npc_shop_key,
                    silenced=True,
                ),
                update_generators=GeneratorUpdate(
                    generator_id=id(self.generator), generator_kwargs={"blocked": False}
                ),
            )
        else:
            setattr(self, "_shop_open_box", match[0])

    def _activate_tab(self, tab_name: str) -> QueueAction | None:
        box: Box = self.tabs_offsets[tab_name] + getattr(self, "_shop_open_box")
        box_img = box.extract_client_img(self.data.current_client_img)
        binary_img = cv2.inRange(box_img, self.active_color, self.active_color)
        if np.count_nonzero(binary_img) < 10:
            return InventoryActions.switch_shop_tab(self.generator, box.random())

    def _cleanup_inventory(self) -> QueueAction | None:
        if getattr(self, "_space_left") < 96:
            box = self.first_shop_slot_offset + getattr(self, "_shop_open_box")
            num_clicks = 96 - getattr(self, "_space_left")
            button = self.sell_button_offset + getattr(self, "_shop_open_box")
            return InventoryActions.sell_items(
                self.generator, box.random(), button.random(), num_clicks
            )

    def _close_npc_shop(self) -> QueueAction | None:
        shop_img_needle = cv2.imread(
            os.path.join(ROOT, "royals/assets/detection_images/Open NPC Shop.png")
        )
        match = find_image(self.data.current_client_img, shop_img_needle)
        if len(match) > 0:
            self.blocked = True
            return QueueAction(
                identifier="Closing Shop",
                priority=5,
                action=partial(
                    controller.press,
                    self.data.handle,
                    "escape",
                    silenced=True,
                ),
                update_generators=GeneratorUpdate(
                    generator_id=id(self.generator), generator_kwargs={"blocked": False}
                ),
            )
        else:
            delattr(self, "_shop_open_box")

    def _return_to_door(self) -> QueueAction | None:
        curr_pos = self.data.current_minimap_position
        if curr_pos is None:
            controller.release_all(self.data.handle)
            time.sleep(1.5)
            return
        target = getattr(self, "return_door_target")
        if math.dist(curr_pos, target) > 2:
            setattr(
                self,
                "_direction",
                "right" if curr_pos[0] < target[0] else "left",
            )
            return InventoryActions.move_to_target(
                self.generator,
                getattr(self, "return_door_target"),
                "Returning to Door",
            )

        # If we reached the "central node" in minimap but are not yet at door, we need
        # to compare the initial positions of the NPCs with current and move based on
        # that.
        current_npcs = self.data.current_minimap.get_character_positions(
            self.data.handle,
            "NPC",
            self.data.current_client_img,
            map_area_box=self.data.current_minimap_area_box,
        )
        initial_npcs = getattr(self, "npcs_positions")
        if len(current_npcs) != len(initial_npcs):
            direction = getattr(self, "_direction")
            target = (
                (curr_pos[0] + 10, curr_pos[1])
                if direction == "right"
                else (
                    curr_pos[0] - 10,
                    curr_pos[1],
                )
            )
            controller.release_all(self.data.handle)
            return InventoryActions.move_to_target(
                self.generator,
                target,
                "Returning to Door",
            )
        else:
            controller.release_all(self.data.handle)
            horiz_dist = sum(
                (current_npcs[i][0] - initial_npcs[i][0])
                for i in range(len(current_npcs))
            ) / len(current_npcs)

            self.blocked = True
            return QueueAction(
                identifier="Re-entering in Door",
                priority=5,
                action=partial(
                    move,
                    self.data.handle,
                    "right" if horiz_dist > 0 else "left",
<<<<<<< HEAD
=======
                    max(horiz_dist / self.data.current_minimap.minimap_speed, 0.01),
>>>>>>> 0b4fa709
                    "up",
                    duration=abs(horiz_dist / self.data.current_minimap.minimap_speed),
                ),
                update_generators=GeneratorUpdate(
                    generator_id=id(self.generator), generator_kwargs={"blocked": False}
                ),
            )

    def _trigger_discord_alert(self) -> QueueAction:
        space_left = getattr(self, "_space_left")
        if space_left <= getattr(self, "space_left_alert"):
            setattr(self, "current_step", getattr(self, "current_step") + 1)
            return QueueAction(
                identifier="Inventory Full - Discord Alert",
                priority=1,
                user_message=[f"{space_left} slots left in inventory."],
            )

    def _use_nearest_town_scroll(self) -> QueueAction | None:
        raise NotImplementedError


class InventoryActions:
    @staticmethod
    def toggle(
        generator: DecisionGenerator, key: str, game_data_args=tuple()
    ) -> QueueAction:
        generator.blocked = True
        return QueueAction(
            identifier=f"Toggling {generator.data.ign} Menu",
            priority=5,
            action=partial(controller.press, generator.data.handle, key, silenced=True),
            update_generators=GeneratorUpdate(
                generator_id=id(generator),
                generator_kwargs={"blocked": False},
                game_data_args=game_data_args,
            ),
        )

    @staticmethod
    def expand_inventory_menu(generator: DecisionGenerator) -> QueueAction:
        generator.blocked = True
        box = generator.data.inventory_menu.get_abs_box(
            generator.data.handle, generator.data.inventory_menu.extend_button
        )
        target = box.random()

        return QueueAction(
            identifier=f"Expanding {generator.data.ign} Inventory Menu",
            priority=5,
            action=partial(
                InventoryActions._mouse_move_and_click, generator.data.handle, target
            ),
            update_generators=GeneratorUpdate(
                generator_id=id(generator), generator_kwargs={"blocked": False}
            ),
        )

    @staticmethod
    def switch_tab(generator: DecisionGenerator, nbr_presses: int) -> QueueAction:
        generator.blocked = True

        return QueueAction(
            identifier=f"Tabbing {generator.data.ign} Inventory {nbr_presses} times",
            priority=5,
            action=partial(
                InventoryActions._press_n_times,
                generator.data.handle,
                "tab",
                nbr_presses,
            ),
            update_generators=GeneratorUpdate(
                generator_id=id(generator), generator_kwargs={"blocked": False}
            ),
        )

    @staticmethod
    async def _press_n_times(handle: int, key: str, nbr_of_presses: int = 1):
        for _ in range(nbr_of_presses):
            await controller.press(handle, key, silenced=True)

    @staticmethod
    async def _mouse_move_and_click(
        handle: int, point: tuple[int, int], move_away: bool = True
    ):
        await controller.mouse_move(handle, point)
        await controller.click(handle)
        if move_away:
            await controller.mouse_move(handle, (-1000, 1000))

    @staticmethod
    def switch_shop_tab(generator: DecisionGenerator, target: tuple[int, int]):
        generator.blocked = True
        return QueueAction(
            identifier=f"Switching Shop Tab",
            priority=5,
            action=partial(
                InventoryActions._mouse_move_and_click, generator.data.handle, target
            ),
            update_generators=GeneratorUpdate(
                generator_id=id(generator), generator_kwargs={"blocked": False}
            ),
        )

    @staticmethod
    def use_mystic_door(
        generator: DecisionGenerator,
    ) -> QueueAction:
        generator.blocked = True
        return QueueAction(
            identifier=f"Using Mystic Door",
            priority=5,
            action=partial(
                InventoryActions._mystic_door,
                generator.data.handle,
                generator.data.ign,
                generator.data.character.skills["Mystic Door"],
                generator.data.casting_until,
            ),
            update_generators=GeneratorUpdate(
                generator_id=id(generator), generator_kwargs={"blocked": False}
            ),
        )

    @staticmethod
    async def _mystic_door(handle, ign: str, skill, casting_until: float):
        controller.release_all(handle)
        await cast_skill(
            handle,
            ign,
            skill,
            casting_until,
            single_press=True,
        )

    @staticmethod
    def sell_items(
        generator: DecisionGenerator,
        target: tuple[int, int],
        sell_button: tuple[int, int],
        num_clicks: int,
    ) -> QueueAction:
        generator.blocked = True
        return QueueAction(
            identifier=f"Selling Items",
            priority=90,
            is_cancellable=True,
            action=partial(
                InventoryActions._clear_inventory,
                generator.data.handle,
                target,
                sell_button,
                num_clicks,
            ),
            update_generators=GeneratorUpdate(
                generator_id=id(generator),
                generator_kwargs={"blocked": False},
                generator_attribute="_slots_cleaned",
            ),
        )

    @staticmethod
    async def _clear_inventory(
        handle: int,
        target_tab: tuple[int, int],
        sell_button: tuple[int, int],
        num_clicks: int,
    ) -> int:
<<<<<<< HEAD
        await InventoryActions._mouse_move_and_click(
            handle, target_tab, move_away=False
        )
        await controller.mouse_move(handle, sell_button, total_duration=0.2)
        inputs = [None, None, "y"] * num_clicks
        events: list[Literal] = ["mousedown", "mouseup", "keydown"] * num_clicks
        inputs.append("y")
        events.append("keyup")
        delays = []
        for _ in range(num_clicks):
            delays.extend(
                [
                    next(controller.random_delay) * 4,
                    next(controller.random_delay) * 2,
                    0.2,
                ]
            )
        delays.append(0.2)
        structures = controller.input_constructor(handle, inputs, events)
        return await controller.focused_inputs(handle, structures, delays, ["y"])
=======
        res = 0
        try:
            await InventoryActions._mouse_move_and_click(
                handle, target_tab, move_away=False
            )
            await controller.mouse_move(handle, sell_button, total_duration=0.2)
            for _ in range(num_clicks):
                await asyncio.sleep(0.25)
                res += await controller.click(handle)
                await controller.press(handle, "y", silenced=True)
        except asyncio.CancelledError:
            pass
        except Exception as e:
            raise
        finally:
            return res
>>>>>>> 0b4fa709

    @staticmethod
    def move_to_target(
        generator: DecisionGenerator,
        target: tuple[int, int],
        identifier: str,
    ) -> QueueAction:
        actions = get_to_target(
            generator.data.current_minimap_position,
            target,
            generator.data.current_minimap,
            generator.data.handle,
            controller.key_binds(generator.data.ign)["jump"],
            getattr(generator, "_teleport", None),
            generator.data.ign,
        )
        res = None
        if actions:
            res = actions[0]

        generator.blocked = True
        return QueueAction(
            identifier=identifier,
            priority=5,
            action=res,
            update_generators=GeneratorUpdate(
                generator_id=id(generator), generator_kwargs={"blocked": False}
            ),
        )<|MERGE_RESOLUTION|>--- conflicted
+++ resolved
@@ -350,10 +350,6 @@
                     move,
                     self.data.handle,
                     "right" if horiz_dist > 0 else "left",
-<<<<<<< HEAD
-=======
-                    max(horiz_dist / self.data.current_minimap.minimap_speed, 0.01),
->>>>>>> 0b4fa709
                     "up",
                     duration=abs(horiz_dist / self.data.current_minimap.minimap_speed),
                 ),
@@ -522,7 +518,6 @@
         sell_button: tuple[int, int],
         num_clicks: int,
     ) -> int:
-<<<<<<< HEAD
         await InventoryActions._mouse_move_and_click(
             handle, target_tab, move_away=False
         )
@@ -543,24 +538,6 @@
         delays.append(0.2)
         structures = controller.input_constructor(handle, inputs, events)
         return await controller.focused_inputs(handle, structures, delays, ["y"])
-=======
-        res = 0
-        try:
-            await InventoryActions._mouse_move_and_click(
-                handle, target_tab, move_away=False
-            )
-            await controller.mouse_move(handle, sell_button, total_duration=0.2)
-            for _ in range(num_clicks):
-                await asyncio.sleep(0.25)
-                res += await controller.click(handle)
-                await controller.press(handle, "y", silenced=True)
-        except asyncio.CancelledError:
-            pass
-        except Exception as e:
-            raise
-        finally:
-            return res
->>>>>>> 0b4fa709
 
     @staticmethod
     def move_to_target(
