# Byte-compiled / optimized / DLL files
__pycache__/
*.py[cod]
*$py.class

# Data folder
data/
<<<<<<< HEAD
runs/

=======
configs/
>>>>>>> 24b5b3dd
# C extensions
*.so
# Logs
logs/

.idea/
.idea/misc.xml

# Distribution / packaging
.Python
build/
develop-eggs/
dist/
downloads/
eggs/
.eggs/
lib/
lib64/
parts/
sdist/
var/
wheels/
share/python-wheels/
*.egg-info/
.installed.cfg
*.egg
MANIFEST

# PyInstaller
#  Usually these files are written by a python script from a template
#  before PyInstaller builds the exe, so as to inject date/other infos into it.
*.manifest
*.spec

# Installer logs
pip-log.txt
pip-delete-this-directory.txt

# Unit test / coverage reports
htmlcov/
.tox/
.nox/
.coverage
.coverage.*
.cache
nosetests.xml
coverage.xml
*.cover
*.py,cover
.hypothesis/
.pytest_cache/
cover/

# Translations
*.mo
*.pot

# Django stuff:
*.log
local_settings.py
db.sqlite3
db.sqlite3-journal

# Flask stuff:
instance/
.webassets-cache

# Scrapy stuff:
.scrapy

# Sphinx documentation
docs/_build/

# PyBuilder
.pybuilder/
target/

# Jupyter Notebook
.ipynb_checkpoints

# IPython
profile_default/
ipython_config.py

# pyenv
#   For a library or package, you might want to ignore these files since the code is
#   intended to run in multiple environments; otherwise, check them in:
# .python-version

# pipenv
#   According to pypa/pipenv#598, it is recommended to include Pipfile.lock in version control.
#   However, in case of collaboration, if having platform-specific dependencies or dependencies
#   having no cross-platform support, pipenv may install dependencies that don't work, or not
#   install all needed dependencies.
#Pipfile.lock

# poetry
#   Similar to Pipfile.lock, it is generally recommended to include poetry.lock in version control.
#   This is especially recommended for binary packages to ensure reproducibility, and is more
#   commonly ignored for libraries.
#   https://python-poetry.org/docs/basic-usage/#commit-your-poetrylock-file-to-version-control
#poetry.lock

# pdm
#   Similar to Pipfile.lock, it is generally recommended to include pdm.lock in version control.
#pdm.lock
#   pdm stores project-wide configurations in .pdm.toml, but it is recommended to not include it
#   in version control.
#   https://pdm.fming.dev/#use-with-ide
.pdm.toml

# PEP 582; used by e.g. github.com/David-OConnor/pyflow and github.com/pdm-project/pdm
__pypackages__/

# Celery stuff
celerybeat-schedule
celerybeat.pid

# SageMath parsed files
*.sage.py

# Environments
.env
.venv
env/
venv/
ENV/
env.bak/
venv.bak/

# Spyder project settings
.spyderproject
.spyproject

# Rope project settings
.ropeproject

# mkdocs documentation
/site

# mypy
.mypy_cache/
.dmypy.json
dmypy.json

# Pyre type checker
.pyre/

# pytype static type analyzer
.pytype/

# Cython debug symbols
cython_debug/

# PyCharm
#  JetBrains specific template is maintained in a separate JetBrains.gitignore that can
#  be found at https://github.com/github/gitignore/blob/main/Global/JetBrains.gitignore
#  and can be added to the global gitignore or merged into this file.  For a more nuclear
#  option (not recommended) you can uncomment the following to ignore the entire idea folder.
#.idea/<|MERGE_RESOLUTION|>--- conflicted
+++ resolved
@@ -5,12 +5,9 @@
 
 # Data folder
 data/
-<<<<<<< HEAD
 runs/
+configs/
 
-=======
-configs/
->>>>>>> 24b5b3dd
 # C extensions
 *.so
 # Logs
