import numpy as np
import random
import numpy as np

from dataclasses import dataclass, field

CLIENT_HORIZONTAL_MARGIN_PX = 3
CLIENT_VERTICAL_MARGIN_PX = 29

@dataclass(frozen=True)
class Box:
    """
    Immutable class to be used to represent an in-game area,
    defined by left, top, right, bottom points.
    Box are used to crop screenshots and/or numpy arrays representing an image.
    Text enclosed within a Box can be read using OCR.
    When offset = True, the box is considered an offset to be added to another box,
     e.g. it represents coordinates relative to another box.
    Config can be provided as a string, used for improved accuracy with the OCR.
    When a Box is randomized, a random point inside the box is returned.
    """

    left: int = field()
    right: int
    top: int
    bottom: int
    name: str | None = field(default=None, compare=False)
    offset: bool = field(default=False, compare=False, repr=False)
    config: str | None = field(default=None, compare=False, repr=False)

    def __post_init__(self):
        """
        Ensures that non-offset boxes have positive dimensions.
        """
        if not self.offset:
            assert (
                self.width >= 0
            ), f"Box initialized with negative Width. Left is {self.left} whereas right is {self.right}"
            assert (
                self.height >= 0
            ), f"Box initialized with negative Height. Top is {self.top} whereas bottom is {self.bottom}"

    def __add__(self, other):
        """
        Add two boxes together by adding all their coordinates together.
        If both boxes have a config argument which is different, raise a Value error.
        If both boxes have a name argument which is different, raise a Value error.
        Otherwise, the resulting box will have the name of the only box with a name
         (or both boxes' name if they have the same name).
        The same behavior apply for their config attribute.
        Adding two offset boxes together results in a new offset box.
        Adding a non-offset box to an offset box result in a non-offset box.
        """
        if not isinstance(other, Box):
            raise TypeError(
                f"Cannot add {self.__class__.__name__} to {other.__class__.__name__}"
            )
        if (self.config and other.config and self.config != other.config) or (
            self.name and other.name and self.name != other.name
        ):
            raise ValueError(
                f"Cannot add two boxes with different configs or names -- configs: {self.config} and {other.config}, names: {self.name} and {other.name}"
            )

        name = self.name if self.name else other.name
        config = self.config if self.config else other.config
        offset = self.offset and other.offset
        return Box(
            left=self.left + other.left,
            right=self.right + other.right,
            top=self.top + other.top,
            bottom=self.bottom + other.bottom,
            name=name,
            offset=offset,
            config=config,
        )

    def __getitem__(self, item):
        """
        Allows to access the Box's attributes as if it was a dictionary.
        """
        return getattr(self, item)

    def __contains__(self, point: tuple[float, float]) -> bool:
        """
        Allows to check if a point is inside the box using the 'in' keyword.
        :param point: tuple of coordinates to check, in the form of (x, y)
        :return: bool
        """
        x, y = point
        return self.left <= x <= self.right and self.top <= y <= self.bottom

    @property
    def width(self) -> int:
        return self.right - self.left

    @property
    def height(self) -> int:
        return self.bottom - self.top

    @property
    def xrange(self) -> tuple[int, int]:
        return self.left, self.right

    @property
    def yrange(self) -> tuple[int, int]:
        return self.top, self.bottom

    @property
    def area(self) -> int:
        return self.width * self.height

    @property
    def center(self) -> tuple[float, float]:
        return (self.left + self.right) / 2, (self.top + self.bottom) / 2

    def random(self) -> tuple[int, int]:
        """Returns a random point inside the box"""
        return random.randint(*self.xrange), random.randint(*self.yrange)

<<<<<<< HEAD
    def extract_client_img(self,
                           client_img: np.ndarray,
                           top_offset: int = 0,
                           bottom_offset: int = 0,
                           left_offset: int = 0,
                           right_offset: int = 0) -> np.ndarray:
=======
    def extract_from_img(self, image: np.ndarray) -> np.ndarray:
>>>>>>> b0021be1
        """
        Returns the slices to be used to crop a full-client image.
        """
        copied = client_img.copy()
        top = max(self.top + top_offset - CLIENT_VERTICAL_MARGIN_PX, 0)
        bottom = min(self.bottom + bottom_offset - CLIENT_VERTICAL_MARGIN_PX, copied.shape[0])
        left = max(self.left + left_offset - CLIENT_HORIZONTAL_MARGIN_PX, 0)
        right = min(self.right + right_offset - CLIENT_HORIZONTAL_MARGIN_PX, copied.shape[1])
        return copied[top:bottom, left:right]<|MERGE_RESOLUTION|>--- conflicted
+++ resolved
@@ -118,16 +118,12 @@
         """Returns a random point inside the box"""
         return random.randint(*self.xrange), random.randint(*self.yrange)
 
-<<<<<<< HEAD
     def extract_client_img(self,
                            client_img: np.ndarray,
                            top_offset: int = 0,
                            bottom_offset: int = 0,
                            left_offset: int = 0,
                            right_offset: int = 0) -> np.ndarray:
-=======
-    def extract_from_img(self, image: np.ndarray) -> np.ndarray:
->>>>>>> b0021be1
         """
         Returns the slices to be used to crop a full-client image.
         """
