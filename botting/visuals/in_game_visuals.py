--- conflicted
+++ resolved
@@ -248,17 +248,13 @@
     detection_model: YOLO = None
     _prediction_cache: dict[int, Results] = {}
     _arg_cache: dict[int, int] = {}
-<<<<<<< HEAD
     device = torch.device('cuda') if torch.cuda.is_available() else torch.device('cpu')
     if device == torch.device('cpu'):
         logger.warning(
             "No CUDA device found. "
             "Using CPU for detection. Detections will be ~3x slower."
         )
-=======
     _model_cls_name: str = None
->>>>>>> c9502ae0
-
     DEFAULT_THRESHOLD = 0.5
 
     def __init__(self) -> None:
@@ -341,8 +337,8 @@
     ) -> Results:
         """
         Run the detection model on the image, and cache the result.
-        # TODO - Transfer regions_to_hide (from character) here, before hashing.
         # TODO - Consider debugging mode here with res.plot()
+        # TODO - Try to reduce iou for less overlapping.
         """
         threshold = threshold or cls.DEFAULT_THRESHOLD
         hashed_args = hash((image.tobytes(), threshold))
@@ -350,7 +346,8 @@
             res_list = cls.detection_model(
                 image,
                 conf=threshold,
-                verbose=False
+                verbose=False,
+                iou=0.3,
             )
             assert len(res_list) == 1, (
                 f"Expected only one YOLO detection result, got {len(res_list)}."
@@ -389,9 +386,9 @@
         ]
 
         if hide is not None:
-            breakpoint()
             for idx, (x1, y1, x2, y2) in enumerate(vals.copy()):
                 for box in hide:
                     if (x1, y1) in box and (x2, y2) in box:
+                        breakpoint()
                         vals.pop(idx)
         return tuple(vals)