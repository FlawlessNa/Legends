--- conflicted
+++ resolved
@@ -110,11 +110,5 @@
         delay=delay,
     )
     await _send_inputs(hwnd, inputs)
-<<<<<<< HEAD
-    # The cooldown is not within _send_inputs as this would hold the focus lock during cooldown.
-    await asyncio.sleep(cooldown)
-=======
-    await asyncio.sleep(
-        cooldown
-    )  # The cooldown is not within _send_inputs as this would hold the focus lock during cooldown.
->>>>>>> 102aeb0f
+    # The cooldown is not within _send_inputs as this would hold the focus lock.
+    await asyncio.sleep(cooldown)