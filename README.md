--- conflicted
+++ resolved
@@ -1,25 +1,14 @@
 # Royals-V2
 
 ## TODO
-<<<<<<< HEAD
-- [ ] Minimap pathing - algorithm to find paths between point A and B based on minimap
-- [ ] Automated handle and IGN associated + retrieval
-- [ ] Refactor Package more appropriately - there should be a "botting" library and a "royals" implementation.
-- [ ] When done, update all docstrings as some are lacking now.
-- [ ] Refactor game interface more accurately
-- [ ] Enable np arrays/.png files to be sent through Pipe - then send chat images towards discord
-- [ ] GPT Automated Responses
-=======
 - [x] Refactor Package more appropriately - there should be a "botting" library and a "royals" implementation.
-  - [ ] Re-test Minimap (DONE!), Chat Feed (TO DO), and fix Logs from discord
+  - [ ] Re-test Minimap (DONE!), Chat Feed (DONE), and fix Logs from discord/asyncio (TODO)
 - [ ] When done, update all docstrings as some are lacking now.
 - [ ] Minimap pathing - algorithm to find paths between point A and B based on minimap
 - [ ] Automated handle and IGN associated + retrieval
 - [ ] Enable np arrays/.png files to be sent through Pipe - then send chat images towards discord
 - [ ] GPT Automated Responses
 - [ ] Refactor game interface more accurately
-- [x] Refactor QueueActions for additional capabilities
->>>>>>> a0d5a93b
 - [ ] Common actions
 
 ## Nice to have
