--- conflicted
+++ resolved
@@ -1,10 +1,6 @@
 # Royals-V2
 
 ## TODO
-<<<<<<< HEAD
-- Refactor bubbling for leeching up to lv30 of main BS
-=======
->>>>>>> 61f6d0e2
 - [ ] Generic Generator class for the botting library + incorporated failsafe methods
 -  [ ] Add failsafe on MobHitting?
 -  [ ] Add failsafe on Rebuff?
