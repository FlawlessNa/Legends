# Royals-V2

## Bug Fixes
- [ ] Improvements of movements, particularly to avoid hitting while character is crouched
- [ ] Looks like there's an existing bug between window switching and key releases
- [ ] For keys dependent on keyboard layout, such as "'", this can cause issues as the key doesn't do what it is intended to do in case of wrong layout
  - This is because the _keyboard_layout_handle is decorated with lru_cache
  - Can remove decorator, but function is somewhat slower (it is minimal though)
  - Still, it doesn't solve issue because if layout is wrong, the "'" should become "è" (as an example) and configs are therefore wrong in such a case
- [ ] Test the pauser/resumer for various scenarios (keep MobsHitting, Rebuffs, for testing purposes etc)
<<<<<<< HEAD
  - Keys are not necessarily released when paused; because release_keys is called too soon.
  - Streamline both pause/resume and disable/enable mechanism -> should only really be one. Make sure ref to tasks are properly updated too.

=======
- [ ] Improve error management and handling for appropriate breakpoints and tracebacks
>>>>>>> 5c819579
- [ ] 150 new annotated images from MP3
- [ ] Re-annotate first 150 images for Chronos?
- [ ] Try annotating mob images for a model as well?
- [ ] Once MOB YOLO detection setup, try a new "smart" rotation algorithm based on scoring
  - score of 100 if 5 mobs in range of skill
  - score of 0 if no mobs in vision
  - user enters score which is then used to determine if hit mobs or rotate
  - score lowers as more distance with mobs
- [ ] third failsafe on rotation sentinels should trigger pausing mechanism (disable relevant decision makers)
- [ ] there's clearly a "preference" to jump on rope from the right side, might want to figure out why?
  - Unless work on the new framework instead



## Improvements
- [ ] Rebuffing:
  - [ ] Handling of in-game Macros efficiently
   
- [ ] InventoryManager:
  - [ ] Confirmation of Door being cast properly
  - [ ] Breakdown of the class between interface components and actual decision-making

- Enabling/Disabling of DecisionMakers
- [ ] implement keyboard sentinel for ability to pause all bots from keyboard
- [ ] See if the pausing/resuming mechanism can leverage _disable and _enable_decision_makers functions.
  - They might need to be made staticmethods
  - They might need to be revamped to target specific bots
  - [ ] implement ability to use class' MRO to enable/disable decision makers
  - [ ] Implement ability to only target specific Bots (will be useful for Discord requests)
  - [ ] Better handling of the pausing system and disabling of decision makers. Those might be two different systems altogether.
    - Disabling/Enabling would be for normal course of bot operations.
    - Ability to use self_only params, but not for all decision makers (Ex: PartyRebuff cannot be disabled for a single char)
    - Pausing would be specifically for user-requests

- [ ] Movement_mechanics (original system):
  - Ability for each MinimapGrid to fine-tune the calc_cost function
  - 
- [ ] Movement mechanics (new system):
  - Find objects and potentially tiles on the screen that can be used as reference points for movement
  - Modify map parser translation into vr coordinates function -> no need for a transfo matrix, just a simple translation.
  - Solution 1:
    - Can either use ORB feature matching or template matching to find them
    - Can use optical flow to track movement of these objects
  - Solution 2:
    - Re-build an annotated dataset with each objects, use YOLO model tracking mode to track them
    - Try using GPU for faster processing?
  - Use known on-screen location of objects, combined with known VR coordinates, and known on-screen location of character, to determine VR coordinates of character
  - Refactor pathing/movements/actions to use VR coordinates instead of minimap coordinates
  - Note: This might require to properly code all physics standard kinetic equations as well
- [ ] Code the movement calibration toolkit to help improvement transitions from path into movements into actions
- [ ] transfer to GS2 under new framework?

### Other
- [ ] Kill switches that either:
    - Stops program
    - Return to lounge, then stops program
    - Exit client, then stops program
- [ ] Complete implementation of discord parser + unit tests
- [ ] Implement unit tests on entire botting library - use mocking such that test can run without the game environment
- [ ] Add logging everywhere -> use level 0 to disable thru a CONSTANT for each relevant script
- [ ] Look into leveraging psutil for performance monitoring of CPU resources by client/process
  - Also look into managing the Manager Process since it is a new feature that needs to spawn a process
- [ ] Look into using Profilers (cProfile, line_profiler) to identify bottlenecks in the code
- [ ] Look into using asyncio DEBUG mode (PYTHONASYNCIODEBUG=1) to identify potential issues with the code
- [ ] Look into leveraging loop.run_in_executor(concurrent.futures.ProcessPoolExecutor) for CPU-intensive operations?
- [ ] Make sure to refresh documentation everywhere

### DecisionMakers
- [ ] CheckStillAlive
- [ ] CheckStrangersInMap
- [ ] ChatMonitoring
  - When a relevant chat line is detected, minimize chat feed, scroll to that line and read it without any background noise.
  - Chat Parsing (try grayscale preprocessing on "general" lines) + GPT Automated Responses
  - Use dequeue structure
  - Idea: When detecting relevant lines, minimize chat and scroll up, then read that line without background noise
- [ ] CheckStillInMap
- [ ] Check for WhiteRoom (or any predominent color on-screen?) -> taken from GMS
- [ ] Check Remaining Potions, Pet Food, Mount Food, Magic Rocks
- [ ] Abnormal Status Detection (look for gray line types)
  - Stunned
  - Seduced
  - Cursed (reverse directions
- [ ] Check if straying too far from self.data.path? (Indicative of unexpected movements)
- [ ] GM Logo detection? (probably not realistic but could try)
    - Would need several screenshots, and threshold confirmed several times in a row.
- [ ] Inventory (mesos) parsing to ensure loot is still dropping from mobs

### Pathing
- [ ] Refactoring of movement_mechanics to be cleaner
- [ ] Finetune pathfinding weights/costs by looking at computed paths between source-target and adjust until it is optimal in most cases
- [ ] Connect map pathfinding Grid objects directly (see pathfinding docs/ documentation)
- [ ] Look into game files to reverse engineer movements for better precision
  - Can definitely use VRTop, VRLeft, VRBottom, VBRRight to convert minimap coordinates into actual map coordinates
- [ ] (least priority) Rotation decision maker cancels itself when stray too far from path

## Nice to have
  - [ ] for Ulu only - look into building an "unknown" object detection method, using UNKAD methodology or anomaly detection
  - [ ] for stationary farming - Can use a "pixel movement" detection instead of mob detection
  - [ ] Chat - Try additional pre-processing: Thresholding (improved?), Denoising (application of Gaussian and/or Median Blur), Contrast Enhancement (Make text more distinguishable from background)
  - [ ] Chat - Pre-trained model for semantic segmentation? Could help distinguish text from the rest.
  - [ ] Chat - Other OCR libraries? OCRopus & EasyOCR in particular.
  - [ ] Chat - Otherwise, build a modelling dataset with tons of chat lines and train a model to read text.
  - [ ] Bossing idea - use "Action Recognition" algorithms to detect boss attacks and react accordingly - Ask GPT about it (YOLOv8 for boss attacks?)
![image](https://github.com/FlawlessNa/Royals-V2/assets/106719178/c2620077-d36e-4a8d-b39b-f200a196cd2e)<|MERGE_RESOLUTION|>--- conflicted
+++ resolved
@@ -8,13 +8,9 @@
   - Can remove decorator, but function is somewhat slower (it is minimal though)
   - Still, it doesn't solve issue because if layout is wrong, the "'" should become "è" (as an example) and configs are therefore wrong in such a case
 - [ ] Test the pauser/resumer for various scenarios (keep MobsHitting, Rebuffs, for testing purposes etc)
-<<<<<<< HEAD
   - Keys are not necessarily released when paused; because release_keys is called too soon.
   - Streamline both pause/resume and disable/enable mechanism -> should only really be one. Make sure ref to tasks are properly updated too.
-
-=======
 - [ ] Improve error management and handling for appropriate breakpoints and tracebacks
->>>>>>> 5c819579
 - [ ] 150 new annotated images from MP3
 - [ ] Re-annotate first 150 images for Chronos?
 - [ ] Try annotating mob images for a model as well?
