# Royals-V2

## Bug Fixes
- [ ] Improvements of movements, particularly to avoid hitting while character is crouched
- [ ] Looks like there's an existing bug between window switching and key releases
- [ ] For keys dependent on keyboard layout, such as "'", this can cause issues as the key doesn't do what it is intended to do in case of wrong layout
  - This is because the _keyboard_layout_handle is decorated with lru_cache
  - Can remove decorator, but function is somewhat slower (it is minimal though)
  - Still, it doesn't solve issue because if layout is wrong, the "'" should become "è" (as an example) and configs are therefore wrong in such a case

- [ ] Test the pauser/resumer for various scenarios (keep MobsHitting, Rebuffs, for testing purposes etc)
  - Keys are not necessarily released when paused; because release_keys is called too soon.
  - [ ] third failsafe on rotation sentinels should trigger pausing mechanism (disable relevant decision makers)
  - Streamline both pause/resume and disable/enable mechanism -> should only really be one. Make sure ref to tasks are properly updated too.
<<<<<<< HEAD
- [ ] Improve error management and handling for appropriate breakpoints and tracebacks
- [x] 200 new annotated images from MP3
- [x] Re-annotate first 150 images for Chronos?
- [x] Try annotating mob images for a model as well?
- [ ] Why does minimap error handler trigger more than once simultaneously??
=======

- [ ] Improve error management and handling for appropriate breakpoints and tracebacks (when error are somewhere else than within an engine)
>>>>>>> 2f6ee17c
- [ ] Once MOB YOLO detection setup, try a new "smart" rotation algorithm based on scoring
  - score of 100 if 5 mobs in range of skill
  - score of 0 if no mobs in vision
  - user enters score which is then used to determine if hit mobs or rotate
  - score lowers as more distance with mobs
- [ ] there's clearly a "preference" to jump on rope from the right side, might want to figure out why?
  - Unless work on the new framework instead

## Model usage
- For Debug mode, use the result.plot() to show class name and confidence score as well.
- Transfer the model loading (from Character class) into InGameDetectionVisuals base class (and make sure characters as well as Mobs inherit from that new class).
- Add a method that parses each models_path and checks the available detection classes.
- models_path can be specified as a list or dict. Dict allows user to force a model for a given python class.
- List uses the parse method and returns the first model that is able to predict the python class (based on its class name) 
- Detection model for a given instance should be loaded only once, and then shared across all instances of the same class (classmethod)
  - This allows multi-bots to share same model instance (if they live in same Engine).
- [ ] Ability for each bot to share predictions through bot.data, for the usage of multiple decision makers
  - Add a auto-refreshing bot data attribute that runs each model after a threshold, and decision makers can use that data.
  - Relevant when multiple detected objects share the same model; since using model.predict() for all classes or only a subset takes roughly same exec. time
- [ ] Character detection: Remove the single detection param and instead return all positions.
  - Then, cross-validate with map objects to get each VR position, and compare with VR position estimated from minimap. Extract closest match.

## Improvements
- [ ] Rebuffing:
  - [ ] Handling of in-game Macros efficiently
   
- [ ] InventoryManager:
  - [ ] Confirmation of Door being cast properly
  - [ ] Breakdown of the class between interface components and actual decision-making

- Enabling/Disabling of DecisionMakers
- [ ] implement keyboard sentinel for ability to pause all bots from keyboard
- [ ] See if the pausing/resuming mechanism can leverage _disable and _enable_decision_makers functions.
  - They might need to be made staticmethods
  - They might need to be revamped to target specific bots
  - [ ] implement ability to use class' MRO to enable/disable decision makers
  - [ ] Implement ability to only target specific Bots (will be useful for Discord requests)
  - [ ] Better handling of the pausing system and disabling of decision makers. Those might be two different systems altogether.
    - Disabling/Enabling would be for normal course of bot operations.
    - Ability to use self_only params, but not for all decision makers (Ex: PartyRebuff cannot be disabled for a single char)
    - Pausing would be specifically for user-requests

- [ ] Movement_mechanics (original system):
  - Ability for each MinimapGrid to fine-tune the calc_cost function
  - 
- [ ] Movement mechanics (new system):
  - Find objects and potentially tiles on the screen that can be used as reference points for movement
  - Modify map parser translation into vr coordinates function -> no need for a transfo matrix, just a simple translation.
  - Solution 1:
    - Can either use ORB feature matching or template matching to find them
    - Can use optical flow to track movement of these objects
  - Solution 2:
    - Re-build an annotated dataset with each objects, use YOLO model tracking mode to track them
    - Try using GPU for faster processing?
  - Use known on-screen location of objects, combined with known VR coordinates, and known on-screen location of character, to determine VR coordinates of character
  - Refactor pathing/movements/actions to use VR coordinates instead of minimap coordinates
  - Note: This might require to properly code all physics standard kinetic equations as well
- [ ] Code the movement calibration toolkit to help improvement transitions from path into movements into actions
- [ ] transfer to GS2 under new framework?

### Other
- [ ] Kill switches that either:
    - Stops program
    - Return to lounge, then stops program
    - Exit client, then stops program
- [ ] Complete implementation of discord parser + unit tests
- [ ] Implement unit tests on entire botting library - use mocking such that test can run without the game environment
- [ ] Add logging everywhere -> use level 0 to disable thru a CONSTANT for each relevant script
- [ ] Look into leveraging psutil for performance monitoring of CPU resources by client/process
  - Also look into managing the Manager Process since it is a new feature that needs to spawn a process
- [ ] Look into using Profilers (cProfile, line_profiler) to identify bottlenecks in the code
- [ ] Look into using asyncio DEBUG mode (PYTHONASYNCIODEBUG=1) to identify potential issues with the code
- [ ] Look into leveraging loop.run_in_executor(concurrent.futures.ProcessPoolExecutor) for CPU-intensive operations?
- [ ] Make sure to refresh documentation everywhere

### DecisionMakers
- [ ] CheckStillAlive
- [ ] CheckStrangersInMap
- [ ] ChatMonitoring
  - When a relevant chat line is detected, minimize chat feed, scroll to that line and read it without any background noise.
  - Chat Parsing (try grayscale preprocessing on "general" lines) + GPT Automated Responses
  - Use dequeue structure
  - Idea: When detecting relevant lines, minimize chat and scroll up, then read that line without background noise
- [ ] CheckStillInMap
- [ ] Check for WhiteRoom (or any predominent color on-screen?) -> taken from GMS
- [ ] Check Remaining Potions, Pet Food, Mount Food, Magic Rocks
- [ ] Abnormal Status Detection (look for gray line types)
  - Stunned
  - Seduced
  - Cursed (reverse directions
- [ ] Check if straying too far from self.data.path? (Indicative of unexpected movements)
- [ ] GM Logo detection? (probably not realistic but could try)
    - Would need several screenshots, and threshold confirmed several times in a row.
- [ ] Inventory (mesos) parsing to ensure loot is still dropping from mobs

### Card Farming
- [ ] Once new game-file parser is done, make a launcher for card farming
  - Launcher requires a map, then use cv2 to show map. User can click on couple of points that will set the rotation.
  - At each point, the character will cast ult. and then move to the next point. Rince and repeat until all cards done.

### Pathing
- [ ] Refactoring of movement_mechanics to be cleaner
- [ ] Finetune pathfinding weights/costs by looking at computed paths between source-target and adjust until it is optimal in most cases
- [ ] Connect map pathfinding Grid objects directly (see pathfinding docs/ documentation)
- [ ] Look into game files to reverse engineer movements for better precision
  - Can definitely use VRTop, VRLeft, VRBottom, VBRRight to convert minimap coordinates into actual map coordinates
- [ ] (least priority) Rotation decision maker cancels itself when stray too far from path

## Nice to have
  - [ ] for Ulu only - look into building an "unknown" object detection method, using UNKAD methodology or anomaly detection
  - [ ] for stationary farming - Can use a "pixel movement" detection instead of mob detection
  - [ ] Chat - Try additional pre-processing: Thresholding (improved?), Denoising (application of Gaussian and/or Median Blur), Contrast Enhancement (Make text more distinguishable from background)
  - [ ] Chat - Pre-trained model for semantic segmentation? Could help distinguish text from the rest.
  - [ ] Chat - Other OCR libraries? OCRopus & EasyOCR in particular.
  - [ ] Chat - Otherwise, build a modelling dataset with tons of chat lines and train a model to read text.
  - [ ] Bossing idea - use "Action Recognition" algorithms to detect boss attacks and react accordingly - Ask GPT about it (YOLOv8 for boss attacks?)
![image](https://github.com/FlawlessNa/Royals-V2/assets/106719178/c2620077-d36e-4a8d-b39b-f200a196cd2e)<|MERGE_RESOLUTION|>--- conflicted
+++ resolved
@@ -12,16 +12,8 @@
   - Keys are not necessarily released when paused; because release_keys is called too soon.
   - [ ] third failsafe on rotation sentinels should trigger pausing mechanism (disable relevant decision makers)
   - Streamline both pause/resume and disable/enable mechanism -> should only really be one. Make sure ref to tasks are properly updated too.
-<<<<<<< HEAD
-- [ ] Improve error management and handling for appropriate breakpoints and tracebacks
-- [x] 200 new annotated images from MP3
-- [x] Re-annotate first 150 images for Chronos?
-- [x] Try annotating mob images for a model as well?
-- [ ] Why does minimap error handler trigger more than once simultaneously??
-=======
 
 - [ ] Improve error management and handling for appropriate breakpoints and tracebacks (when error are somewhere else than within an engine)
->>>>>>> 2f6ee17c
 - [ ] Once MOB YOLO detection setup, try a new "smart" rotation algorithm based on scoring
   - score of 100 if 5 mobs in range of skill
   - score of 0 if no mobs in vision
