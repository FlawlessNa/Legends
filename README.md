# Royals-V2

## TODO
  - [x] controller revamp for better focus-lock handling
  - [ ] Another pass at controller revamp - better focus handling is already achieved, but now add "pattern" constructor to handle complex actions and properly deal with cancellations
    - [ ] Things such has repeated key feature + clicks
    - [ ] Release keys on cancellations only when necessary?
    - [ ] Refactor into an "input constructor" and use that constructor to implement actions/movements specific to royals later on
    - [ ] Rotations - More fluidity?
    - [ ] Ultimate Casting - Cancellable if cast not confirmed?
<<<<<<< HEAD
    - [ ] Automated Repeat Feature on anything - not just move (aka Ultimate casting during animation time, etc)
  - [ ] Improve relevance of logs
=======
  - [ ] Improve data management - especially when minimap is being toggled.
>>>>>>> 7641ff10
  - [ ] Task cancellation - Refactor how callbacks are triggered, such that if necessary, a callback coroutine is used to await for some time before updating data
  - [x] Task Cancellation for movements - make "controller.move" cancellable, but other functions (tp, telecast, jump rope, etc.) non-cancellable.
  - [ ] Ability to group multiple characters (aka engines) into single process. This means every generators for that engine needs to be created N times. There will also be N instances of game data.
    - A big advantage is that blocking generators will automatically block generators from other characters on the same engine
  - [ ] Ability to "reset" generator data? - goes with better data management

### Performance Improvement


### Inventory Cleanup
- [ ] Big code clean-up required.
- [ ] Ability to add custom connections (mystic door) from/to current minimap and nearest town
- [ ] Basic (incomplete) coding of relevant nearest towns - just enough to get to npc
- [ ] NPC selling mechanics
- [ ] CompoundAction implementation
- [ ] Inventory parsing for godlies?
- [ ] Storage mechanics

### Controller-revamp
- [ ] Cleanup the creation of inputs and enable better control of the focus lock on complex actions
  - Ex: can call controller.move with a list of directions+durations, and it will only acquire/release once.

### Leeching Engine
  - [x] Rebuffing from Leechers
    - Refactor buff mule safeguard into an actual rotation generator instead of interval-based
  - [ ] Ultimate Cast failsafe - check if MP has changed by at least X%
  - [x] Enhanced telecasting
  - [ ] Multi-client blockers/parsers3`
  
### Generators
  - [ ] MobCheck : 2nd reaction - add full sentences (more elaborate choices)
  - [ ] MobCheck : Unblock on 2nd reaction IF mobs are detected again
  - [ ] Check character still alive
  - [ ] Check Potions, Pet Food (_failsafe to PetFood), Mount Food, Magic Rocks left
  - [x] Cooldown buffs
  - [ ] Inventory Management
    - [x] Basic parser to check space left
    - [ ] Basic actions to clear inventory at town
    - [ ] Advanced parser to check stats on each item
    - [ ] Advanced actions to store godlies
  - [x] Automated AP distribution
  - [x] Generic Generator class for botting library
  - [ ] Add failsafe on MobHitting (how??)
  - [x] Add failsafe on Rebuff (look for fresh buff icon in top right screen)
  - [ ] Add failsafe on any Rotation Generators - Movement is expected if action is not cancelled
  - [x] Streamline reactions for AntiDetection generators

### Anti Detection Features
  - [ ] Chat Parsing (try grayscale preprocessing on "general" lines) + GPT Automated Responses
    - Idea: When detecting relevant lines, minimize chat and scroll up, then read that line without background noise!!!
  - [ ] GM Logo detection
  - [ ] Abnormal Status Detection (look for gray line types)
    - [ ] Stunned
    - [ ] Seduced
    - [ ] Cursed (reverse directions)
  - [x] Minimap Parsing to ensure still in proper map + random reaction
  - [ ] Minimap Parsing for strangers + random reaction
  - [ ] Minimap Parsing for unexpected self movements (stray too far from target?) + random reaction
  - [ ] Blue Notification detection (chat invite, other invites, etc)
  - [x] Mob freeze (from a GM) + random reaction
  - [ ] Inventory (mesos) parsing to ensure loot is still dropping from mobs + random reaction
  - [ ] For complex movements (teleport, telecast, cast skill with attacking skills, etc), use Spy++ to find exact key combinations when done by human, and make sure to properly replicate (should be very easy)
  - [ ] Nice-to-have, for Ulu only - look into building an "unknown" object detection method, using UNKAD methodology or anomaly detection

### Discord
   - [ ] Add a callback on user-messages to confirm action (such as writing to chat) properly made
   - [ ] Implement multi-bot parser

### Character detection
  - [ ] Standardize code and transfer detection framework into botting library
  
### QueueAction
  - [ ] Implement better handling of QueueAction Priority
  - [ ] Add action attributes to enable IPC
  
### Mob detection
  - [ ] Clean the pre-processing to remove the additional layer of the filter function
  - [ ] Define additional generic detection functions for mobs
  - [ ] Combine with HP bar
  
### RoyalsData Management
  - [x] Add a Loop ID on every iteration. When data is updated, assign it a loop id. only update when loop id is different.
  - [x] Split into several subclasses, each specific to a generator
  - [ ] Re-split data further into interface/mechanics components instead of generator types (ex: MinimapData, PathingData, MobData, etc)
  - [ ] Add a PerformanceData class for monitoring (mesos/h, exp/h, etc)
  - [x] DecisionEngine should not have to update anything. Each Generator should deal with their own requirements.

### Error Management
  - [ ] Deal with KeyboardInterrupt to ensure all keys are released from all clients
  - [ ] Ability to close all clients if error occurs
  - [ ] Ability to send all characters to lounge if error occurs

### Misc
  - [ ] Ability to combine multiple Engines into a single process (ex: all buff mules together, or mages in same ch together)
  - [ ] Add Macros + cast_macros which is cancellable in between each cast
  - [ ] streamline keybindings configs
  - [ ] Add variable speed/jump management
  - [x] Add slice creation from box objects used to crop a numpy array (considers the client margins as well)
  - [ ] Skill Specs Finder
  - [x] Mouse movements and mouse clicks
  - [ ] Finalize Discord communications - Control of which process are to respond to user commands
  - [ ] UnitTests on the botting library

### Documentation
  - [ ] Botting.core
    - [x] .bot
    - [ ] .communications
    - [x] .controls
  - [ ] Royals (entire package)

### Game Interface
  - [ ] Quickslots
  - [ ] Inventory
  - [x] Level up detection
  - [ ] HP bar detection (check if still alive)

## Nice to have
  - [ ] Chat - Try additional pre-processing: Thresholding (improved?), Denoising (application of Gaussian and/or Median Blur), Contrast Enhancement (Make text more distinguishable from background)
  - [ ] Chat - Pre-trained model for semantic segmentation? Could help distinguish text from the rest.
  - [ ] Chat - Other OCR libraries? OCRopus & EasyOCR in particular.
  - [ ] Chat - Otherwise, build a modelling dataset with tons of chat lines and train a model to read text.
  - [ ] Bossing idea - use "Action Recognition" algorithms to detect boss attacks and react accordingly - Ask GPT about it
![image](https://github.com/FlawlessNa/Royals-V2/assets/106719178/c2620077-d36e-4a8d-b39b-f200a196cd2e)<|MERGE_RESOLUTION|>--- conflicted
+++ resolved
@@ -1,65 +1,66 @@
 # Royals-V2
 
-## TODO
+## Bug Fixes
+- [ ] Minimap handling between CheckStillInMap and InventoryManager
+- [ ] InventoryManager triggers unexpectedly?
+- [ ] Cancellation of NPC Selling seems to be problematic because it has a return value
+
+## Input-Constructor Branch - TODOs
+- Idea #1: For casting (especially attacking skills), always trigger repeated feature for skill.animation_time
+- [ ] Streamline input construction and allow mouse + keyboard inputs tangled
+  - Allows repeated key feature on anything, keys + mouse inputs combined as well
+- [ ] Refactor using this "input constructor" to implement actions/movements specific to royals
+  - [ ] DELAYS between mousedown and mouseup should be 2 * DELAY! (right now, they are instant for clicks - correct this)
+  - [ ] Same is true between keydown/keyups
+- [ ] Casting - Use with the new Repeated key feature
+  - Casting should ensure keys are released at the end for human-like behavior, but it won't cause problems in terms of activity
+- [ ] Rotation Fluidity
+  - Rotation Generators should continuously fire rotation actions
+  - Each new rotation action cancels the previous to take its place. Cancellations do not release keys.
+  - Each new rotation inserts keyups event at the beginning of their streams depending on KeyState of prev actions
+  - Each action mostly consists of keydowns inputs
+  - When a new action overwrites the previous and keys change, then keyups are triggered
+  - When Focus Lock changes, keyups are also triggered
+
+## Leeching Branch - TODOs
+- [ ] Multi-client blockers
+- [ ] Multi-client parsers
   - [x] controller revamp for better focus-lock handling
-  - [ ] Another pass at controller revamp - better focus handling is already achieved, but now add "pattern" constructor to handle complex actions and properly deal with cancellations
-    - [ ] Things such has repeated key feature + clicks
     - [ ] Release keys on cancellations only when necessary?
-    - [ ] Refactor into an "input constructor" and use that constructor to implement actions/movements specific to royals later on
-    - [ ] Rotations - More fluidity?
-    - [ ] Ultimate Casting - Cancellable if cast not confirmed?
-<<<<<<< HEAD
+    - [ ] Rotations - More fluidity? -- Idea: using squeezed_movements, translate into callable functions, but those are only keydowns with no duration and/or keyups. keyups are triggered when movement changes or when focus changes.
     - [ ] Automated Repeat Feature on anything - not just move (aka Ultimate casting during animation time, etc)
-  - [ ] Improve relevance of logs
-=======
   - [ ] Improve data management - especially when minimap is being toggled.
->>>>>>> 7641ff10
   - [ ] Task cancellation - Refactor how callbacks are triggered, such that if necessary, a callback coroutine is used to await for some time before updating data
-  - [x] Task Cancellation for movements - make "controller.move" cancellable, but other functions (tp, telecast, jump rope, etc.) non-cancellable.
-  - [ ] Ability to group multiple characters (aka engines) into single process. This means every generators for that engine needs to be created N times. There will also be N instances of game data.
+  - [x] Task cancellation for movements - make "controller.move" cancellable, but other functions (tp, telecast, jump rope, etc.) non-cancellable.
     - A big advantage is that blocking generators will automatically block generators from other characters on the same engine
   - [ ] Ability to "reset" generator data? - goes with better data management
 
 ### Performance Improvement
+- [ ] Ability to group multiple characters (aka engines) into single process. This means every generators for that engine needs to be created N times. There will also be N instances of game data.
 
 
 ### Inventory Cleanup
 - [ ] Big code clean-up required.
-- [ ] Ability to add custom connections (mystic door) from/to current minimap and nearest town
+- [x] Ability to add custom connections (mystic door) from/to current minimap and nearest town
 - [ ] Basic (incomplete) coding of relevant nearest towns - just enough to get to npc
-- [ ] NPC selling mechanics
-- [ ] CompoundAction implementation
+- [x] NPC selling mechanics
+- [x] CompoundAction implementation
 - [ ] Inventory parsing for godlies?
 - [ ] Storage mechanics
 
-### Controller-revamp
-- [ ] Cleanup the creation of inputs and enable better control of the focus lock on complex actions
-  - Ex: can call controller.move with a list of directions+durations, and it will only acquire/release once.
-
-### Leeching Engine
-  - [x] Rebuffing from Leechers
-    - Refactor buff mule safeguard into an actual rotation generator instead of interval-based
-  - [ ] Ultimate Cast failsafe - check if MP has changed by at least X%
-  - [x] Enhanced telecasting
-  - [ ] Multi-client blockers/parsers3`
-  
 ### Generators
   - [ ] MobCheck : 2nd reaction - add full sentences (more elaborate choices)
   - [ ] MobCheck : Unblock on 2nd reaction IF mobs are detected again
   - [ ] Check character still alive
   - [ ] Check Potions, Pet Food (_failsafe to PetFood), Mount Food, Magic Rocks left
-  - [x] Cooldown buffs
   - [ ] Inventory Management
-    - [x] Basic parser to check space left
-    - [ ] Basic actions to clear inventory at town
     - [ ] Advanced parser to check stats on each item
     - [ ] Advanced actions to store godlies
-  - [x] Automated AP distribution
-  - [x] Generic Generator class for botting library
+    - [ ] Refactor the NPC Shop UI into its own Visual class
+    - [ ] Refactor InventoryActions into royals.actions functions
+    - [ ] Clean the remainder of InventoryChecks and InventoryManager
   - [ ] Add failsafe on MobHitting (how??)
-  - [x] Add failsafe on Rebuff (look for fresh buff icon in top right screen)
   - [ ] Add failsafe on any Rotation Generators - Movement is expected if action is not cancelled
-  - [x] Streamline reactions for AntiDetection generators
 
 ### Anti Detection Features
   - [ ] Chat Parsing (try grayscale preprocessing on "general" lines) + GPT Automated Responses
@@ -87,7 +88,6 @@
   
 ### QueueAction
   - [ ] Implement better handling of QueueAction Priority
-  - [ ] Add action attributes to enable IPC
   
 ### Mob detection
   - [ ] Clean the pre-processing to remove the additional layer of the filter function
@@ -95,11 +95,9 @@
   - [ ] Combine with HP bar
   
 ### RoyalsData Management
-  - [x] Add a Loop ID on every iteration. When data is updated, assign it a loop id. only update when loop id is different.
-  - [x] Split into several subclasses, each specific to a generator
-  - [ ] Re-split data further into interface/mechanics components instead of generator types (ex: MinimapData, PathingData, MobData, etc)
-  - [ ] Add a PerformanceData class for monitoring (mesos/h, exp/h, etc)
-  - [x] DecisionEngine should not have to update anything. Each Generator should deal with their own requirements.
+- [ ] Re-split data further into interface/mechanics components instead of generator types (ex: MinimapData, PathingData, MobData, etc)
+- [ ] Add a PerformanceData class for monitoring (mesos/h, exp/h, etc)
+- [x] DecisionEngine should not have to update anything. Each Generator should deal with their own requirements.
 
 ### Error Management
   - [ ] Deal with KeyboardInterrupt to ensure all keys are released from all clients
@@ -111,18 +109,17 @@
   - [ ] Add Macros + cast_macros which is cancellable in between each cast
   - [ ] streamline keybindings configs
   - [ ] Add variable speed/jump management
-  - [x] Add slice creation from box objects used to crop a numpy array (considers the client margins as well)
   - [ ] Skill Specs Finder
-  - [x] Mouse movements and mouse clicks
   - [ ] Finalize Discord communications - Control of which process are to respond to user commands
   - [ ] UnitTests on the botting library
 
 ### Documentation
-  - [ ] Botting.core
-    - [x] .bot
-    - [ ] .communications
-    - [x] .controls
-  - [ ] Royals (entire package)
+- [ ] Botting.core
+  - [x] .bot
+  - [ ] .communications
+  - [x] .controls
+- [ ] Royals (entire package)
+- [ ] Improve relevance of logs
 
 ### Game Interface
   - [ ] Quickslots
